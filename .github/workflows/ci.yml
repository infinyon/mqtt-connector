--- conflicted
+++ resolved
@@ -105,7 +105,6 @@
         timeout-minutes: 20
         run: make integration_tests
 
-<<<<<<< HEAD
       - name: Setup BATS
         uses: mig4/setup-bats@v1
 
@@ -121,7 +120,7 @@
           FLUVIO_CLOUD_TEST_USERNAME: ${{ secrets.FLUVIO_CLOUD_TEST_USERNAME }}
           FLUVIO_CLOUD_TEST_PASSWORD: ${{ secrets.FLUVIO_CLOUD_TEST_PASSWORD }}
         run: make cloud_e2e_test
-=======
+
   done:
     name: Done
     needs:
@@ -130,5 +129,4 @@
     runs-on: ubuntu-latest
     steps:
       - name: Done
-        run: echo "Done!"
->>>>>>> e87f9cf6
+        run: echo "Done!"